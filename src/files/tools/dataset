--- conflicted
+++ resolved
@@ -67,19 +67,10 @@
 
 
 def _percentage(p):
-<<<<<<< HEAD
     p = float(p)
     if 0. <= p <= 100.:
         return p / 100.
     raise ValueError
-=======
-    try:
-        if 0. <= float(p) <= 1.:
-            return float(p)
-    except ValueError:
-        pass
-    return ValueError("Not a percentage")
->>>>>>> 864df2ac
 
 
 if __name__ == '__main__':
@@ -94,9 +85,10 @@
                                        help="alter the target dataset with a set of transformations"))
     alter.add_argument("-m", "--modifiers-set", metavar="YAML", type=ts.file_exists, default=str(config['modifiers']),
                        help="modifiers set's YAML definition")
-<<<<<<< HEAD
+    alter.add_argument("-n", "--new-name", help="name for the new altered dataset",
+                         note="if None, the original dataset is altered")
     agroup = alter.add_mutually_exclusive_group()
-    agroup.add_argument("-p", "--percentage", type=_percentage, default=20, help="percentage of samples to be altered")
+    agroup.add_argument("-p", "--percentage", type=_percentage, default=1, help="percentage of samples to be altered")
     __add_query(agroup)
     browse = __add_name(cmds.add_parser("browse", category="read",
                                         help="compute features and browse the resulting data"))
@@ -108,13 +100,6 @@
     convert = __add_name(cmds.add_parser("convert", category="create/modify/delete",
                                          help="convert the target dataset to a fileless one"))
     convert.add_argument("-f", "--features-set", metavar="YAML", type=ts.file_exists, default=str(config['features']),
-=======
-    alter.add_argument("-p", "--percentage", type=_percentage, default=.1, help="percentage of samples to be altered")
-    alter.add_argument("-n", "--new-name", help="name for the new altered dataset",
-                         note="if None, the original dataset is altered")
-    convert = __add_name(sparsers.add_parser("convert", help="convert the target dataset to a fileless one"))
-    convert.add_argument("-f", "--features-set", type=ts.file_exists, default=str(config['features']),
->>>>>>> 864df2ac
                          help="features set's YAML definition")
     convert.add_argument("-n", "--new-name", help="name for the new converted dataset",
                          note="if None, the original dataset is overwritten")
